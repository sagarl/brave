--- conflicted
+++ resolved
@@ -33,28 +33,14 @@
     Span span = ThreadLocalSpan.CURRENT_TRACER.next();
     if (span == null || span.isNoop()) return null;
 
-<<<<<<< HEAD
     // When running a prepared statement, sql will be null and we must fetch the sql from the statement itself
     if (interceptedStatement instanceof PreparedStatement) {
       sql = ((PreparedStatement) interceptedStatement).getPreparedSql();
-=======
-    Span span = tracer.nextSpan();
-    // regardless of noop or not, set it in scope so that custom contexts can see it (like slf4j)
-    if (!span.isNoop()) {
-      // When running a prepared statement, sql will be null and we must fetch the sql from the statement itself
-      if (interceptedStatement instanceof PreparedStatement) {
-        sql = ((PreparedStatement) interceptedStatement).getPreparedSql();
-      }
-      int spaceIndex = sql.indexOf(' '); // Allow span names of single-word statements like COMMIT
-      span.kind(Span.Kind.CLIENT).name(spaceIndex == -1 ? sql : sql.substring(0, spaceIndex));
-      span.tag("sql.query", sql);
-      parseServerAddress(connection, span);
-      span.start();
->>>>>>> 3bf0ebc0
     }
+
     int spaceIndex = sql.indexOf(' '); // Allow span names of single-word statements like COMMIT
     span.kind(Span.Kind.CLIENT).name(spaceIndex == -1 ? sql : sql.substring(0, spaceIndex));
-    span.tag(TraceKeys.SQL_QUERY, sql);
+    span.tag("sql.query", sql);
     parseServerAddress(connection, span);
     span.start();
     return null;
