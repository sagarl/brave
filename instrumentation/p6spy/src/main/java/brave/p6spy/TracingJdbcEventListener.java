package brave.p6spy;

import brave.Span;
import brave.propagation.ThreadLocalSpan;
import com.p6spy.engine.common.StatementInformation;
import com.p6spy.engine.event.SimpleJdbcEventListener;
import java.net.URI;
import java.sql.Connection;
import java.sql.SQLException;
import java.util.regex.Matcher;
import java.util.regex.Pattern;
import javax.annotation.Nullable;
import zipkin2.Endpoint;

final class TracingJdbcEventListener extends SimpleJdbcEventListener {

  private final static Pattern URL_SERVICE_NAME_FINDER =
      Pattern.compile("zipkinServiceName=(\\w*)");

  @Nullable final String remoteServiceName;
  final boolean includeParameterValues;

  TracingJdbcEventListener(@Nullable String remoteServiceName, boolean includeParameterValues) {
    this.remoteServiceName = remoteServiceName;
    this.includeParameterValues = includeParameterValues;
  }

  /**
   * Uses {@link ThreadLocalSpan} as there's no attribute namespace shared between callbacks, but
   * all callbacks happen on the same thread.
   *
   * <p>Uses {@link ThreadLocalSpan#CURRENT_TRACER} and this interceptor initializes before tracing.
   */
  @Override public void onBeforeAnyExecute(StatementInformation info) {
    String sql = includeParameterValues ? info.getSqlWithValues() : info.getSql();
    // don't start a span unless there is SQL as we cannot choose a relevant name without it
    if (sql == null || sql.isEmpty()) return;

<<<<<<< HEAD
    // Gets the next span (and places it in scope) so code between here and postProcess can read it
    Span span = ThreadLocalSpan.CURRENT_TRACER.next();
    if (span == null || span.isNoop()) return;
=======
    Span span = tracer.nextSpan();
    // regardless of noop or not, set it in scope so that custom contexts can see it (like slf4j)
    if (!span.isNoop()) {
      span.kind(Span.Kind.CLIENT).name(sql.substring(0, sql.indexOf(' ')));
      span.tag("sql.query", sql);
      parseServerAddress(info.getConnectionInformation().getConnection(), span);
      span.start();
    }
>>>>>>> 3bf0ebc0

    span.kind(Span.Kind.CLIENT).name(sql.substring(0, sql.indexOf(' ')));
    span.tag(TraceKeys.SQL_QUERY, sql);
    parseServerAddress(info.getConnectionInformation().getConnection(), span);
    span.start();
  }

  @Override public void onAfterAnyExecute(StatementInformation info, long elapsed, SQLException e) {
    Span span = ThreadLocalSpan.CURRENT_TRACER.remove();
    if (span == null || span.isNoop()) return;

    if (e != null) {
      span.tag("error", Integer.toString(e.getErrorCode()));
    }
    span.finish();
  }

  /**
   * This attempts to get the ip and port from the JDBC URL. Ex. localhost and 5555 from {@code
   * jdbc:mysql://localhost:5555/mydatabase}.
   */
  void parseServerAddress(Connection connection, Span span) {
    try {
      URI url = URI.create(connection.getMetaData().getURL().substring(5)); // strip "jdbc:"
      String defaultRemoteServiceName = remoteServiceName;
      Matcher matcher = URL_SERVICE_NAME_FINDER.matcher(url.toString());
      if (matcher.find() && matcher.groupCount() == 1) {
        String parsedServiceName = matcher.group(1);
        if (parsedServiceName != null
            && !parsedServiceName.isEmpty()) { // Do not override global service name if parsed service name is invalid
          defaultRemoteServiceName = parsedServiceName;
        }
      }
      Endpoint.Builder builder = Endpoint.newBuilder();
      int port = url.getPort();
      if (port > 0) builder.port(port);
      boolean parsed = builder.parseIp(url.getHost());
      if (defaultRemoteServiceName == null || "".equals(defaultRemoteServiceName)) {
        String databaseName = connection.getCatalog();
        if (databaseName != null && !databaseName.isEmpty()) {
          builder.serviceName(databaseName);
        } else {
          if (!parsed) return;
          builder.serviceName("");
        }
      } else {
        builder.serviceName(defaultRemoteServiceName);
      }
      span.remoteEndpoint(builder.build());
    } catch (Exception e) {
      // remote address is optional
    }
  }
}<|MERGE_RESOLUTION|>--- conflicted
+++ resolved
@@ -36,23 +36,12 @@
     // don't start a span unless there is SQL as we cannot choose a relevant name without it
     if (sql == null || sql.isEmpty()) return;
 
-<<<<<<< HEAD
     // Gets the next span (and places it in scope) so code between here and postProcess can read it
     Span span = ThreadLocalSpan.CURRENT_TRACER.next();
     if (span == null || span.isNoop()) return;
-=======
-    Span span = tracer.nextSpan();
-    // regardless of noop or not, set it in scope so that custom contexts can see it (like slf4j)
-    if (!span.isNoop()) {
-      span.kind(Span.Kind.CLIENT).name(sql.substring(0, sql.indexOf(' ')));
-      span.tag("sql.query", sql);
-      parseServerAddress(info.getConnectionInformation().getConnection(), span);
-      span.start();
-    }
->>>>>>> 3bf0ebc0
 
     span.kind(Span.Kind.CLIENT).name(sql.substring(0, sql.indexOf(' ')));
-    span.tag(TraceKeys.SQL_QUERY, sql);
+    span.tag("sql.query", sql);
     parseServerAddress(info.getConnectionInformation().getConnection(), span);
     span.start();
   }
